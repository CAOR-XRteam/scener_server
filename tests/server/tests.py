<<<<<<< HEAD
from unittest.mock import AsyncMock, MagicMock, patch, call, Mock
from server.valider import InputMessage, OutputMessage
import asyncio
import pytest
=======
import asyncio
import pytest
import signal
import uuid
import websockets.exceptions
>>>>>>> d277ba13

from colorama import Fore, Style
from server.client import Client
from server.session import Session
from server.server import Server
from server.valider import InputMessage, OutputMessage
from unittest.mock import AsyncMock, MagicMock, patch, call, Mock


############ MOCK stuff ############

# Pytest fixture that mocks an asynchronous WebSocket connection
@pytest.fixture
def mock_ws():
    ws = AsyncMock()  # Simulates an async WebSocket instance
    ws.remote_address = ("127.0.0.1", 12345)  # Sets a fake remote address
    return ws

# Pytest fixture that mocks an agent with a mock 'achat' method
@pytest.fixture
def mock_agent():
    agent_instance = Mock()  # Creates a general-purpose mock object for the agent
    agent_instance.achat = MagicMock()  # Mocks the 'achat' method on the agent
    return agent_instance

# Pytest fixture that creates a Client using the mocked WebSocket and agent
@pytest.fixture
def mock_client(mock_ws, mock_agent):
    return Client(mock_ws, mock_agent)

# Mock class simulating a WebSocket server for testing
class MockWsServer:
    def __init__(self):
        self.close = Mock()  # Mocks the 'close' method
        self.wait_closed = AsyncMock()  # Mocks the async 'wait_closed' method
        self._is_serving = True  # Simulated internal state flag

    def is_serving(self):
        return self._is_serving  # Returns the mock server's current state


############ test stuff ############
class TestServer:
    def run_coroutine(self, coroutine):
        """Helper method to run async coroutines in sync context"""
        return asyncio.run(coroutine)

    @pytest.fixture
    def mock_server(self, mock_agent):
        """Pytest fixture that creates a mocked Server instance with patched dependencies"""
        # Patch AgentAPI to return the mock_agent
        with patch("server.server.AgentAPI", new_callable=Mock, return_value=mock_agent):
            # Patch logger to prevent real logging
            with patch("server.server.logger"):
                server = Server(host="0.0.0.0", port=8765)
                server.handler_shutdown = Mock()  # Mock the shutdown handler method
                return server

    @patch("server.server.AgentAPI")  # Patch AgentAPI for this test
    @patch("server.server.logger")   # Patch logger for this test
    def test_init_success(self, mock_logger, mock_agent_api, mock_agent):
        """Unit test to check server initialization when AgentAPI initializes correctly"""
        mock_agent_api.return_value = mock_agent  # Configure AgentAPI mock to return mock_agent

        server = Server(host="0.0.0.0", port=8765)

        # Validate server state after init
        assert server.host == "0.0.0.0"
        assert server.port == 8765
        assert server.list_client is not None
        assert server.server is None
        assert server.agent is mock_agent  # Agent should be correctly assigned

        mock_agent_api.assert_called_once()  # Ensure AgentAPI was instantiated once

        # Check that a success message was logged
        mock_logger.info.assert_called_once_with(
            "AgentAPI initialized successfully at server startup."
        )

    @patch("server.server.AgentAPI")
    @patch("server.server.logger")
    def test_init_agent_error(self, mock_logger, mock_agent_api):
        """Unit test to check server behavior when AgentAPI initialization fails"""
        err = ValueError("test")
        mock_agent_api.side_effect = err  # Simulate AgentAPI throwing an error

        server = Server(host="0.0.0.0", port=8765)

        # Validate server fallback behavior
        assert server.host == "0.0.0.0"
        assert server.port == 8765
        assert server.list_client is not None
        assert server.server is None
        assert server.agent is None  # Agent should be None due to init failure

        mock_agent_api.assert_called_once()

        # Ensure critical error was logged
        mock_logger.critical.assert_called_once_with(
            f"Failed to initialize AgentAPI at server startup: {err}"
        )

    @patch("server.server.asyncio.get_event_loop")
    @patch("server.server.logger")
    def test_start_success(self, mock_logger, mock_get_event_loop, mock_server):
        """Test: successful server start"""
        # Mock coroutine simulating server run
        async def mock_run_server():
            mock_server.server = mock_ws_server
            await asyncio.sleep(0.01)
            mock_ws_server._is_serving = False

        # Setup mocks
        mock_loop = MagicMock()
        mock_get_event_loop.return_value = mock_loop
        mock_ws_server = MockWsServer()
        mock_server.run = AsyncMock(side_effect=mock_run_server)
        mock_loop.run_until_complete.side_effect = self.run_coroutine

        # Run the server start logic
        mock_server.start()

        # Assertions
        mock_server.run.assert_awaited_once()
        mock_get_event_loop.assert_called_once()
        assert mock_loop.run_until_complete.call_count == 2
        mock_loop.add_signal_handler.assert_called_once_with(
            signal.SIGINT, mock_server.handler_shutdown
        )
        mock_server.server.wait_closed.assert_awaited_once()
        mock_logger.info.assert_called_once_with("Server finished working.")

    @patch("server.server.asyncio.get_event_loop")
    @patch("server.server.logger")
    def test_start_exception(self, mock_logger, mock_get_event_loop, mock_server):
        mock_loop = MagicMock()
        mock_get_event_loop.return_value = mock_loop
        err = ValueError("test")
        mock_server.run = AsyncMock(side_effect=err)
        mock_server.server = MockWsServer()
        mock_loop.run_until_complete.side_effect = self.run_coroutine

        mock_server.start()

        mock_server.run.assert_awaited_once()

        mock_get_event_loop.assert_called_once()
        mock_loop.add_signal_handler.assert_called_once_with(
            signal.SIGINT, mock_server.handler_shutdown
        )
        assert mock_loop.run_until_complete.call_count == 1

        mock_logger.error.assert_called_once_with(
            f"Error in server's main execution: {err}"
        )

        mock_logger.info.assert_called_once_with("Server finished working.")

    @pytest.mark.asyncio
    @patch("server.server.websockets.serve", new_callable=AsyncMock)
    @patch("server.server.logger")
    async def test_run_success(self, mock_logger, mock_ws_serve, mock_server):
        mock_ws_server = MockWsServer()
        mock_ws_serve.return_value = mock_ws_server

        await mock_server.run()

        mock_ws_serve.assert_awaited_once_with(
            mock_server.handler_client, mock_server.host, mock_server.port
        )
        mock_ws_server.wait_closed.assert_awaited_once()

        mock_logger.info.assert_called_once_with(
            f"Server running on {Fore.GREEN}ws://{mock_server.host}:{mock_server.port}{Fore.GREEN}"
        )

    @pytest.mark.asyncio
    @patch("server.server.websockets.serve", new_callable=AsyncMock)
    @patch("server.server.logger")
    async def test_run_os_error(self, mock_logger, mock_ws_serve, mock_server):
        err = OSError("test")
        mock_ws_serve.side_effect = err

        await mock_server.run()

        assert mock_server.shutdown_event.is_set()
        mock_ws_serve.assert_awaited_once_with(
            mock_server.handler_client, mock_server.host, mock_server.port
        )

        mock_logger.error.assert_called_once_with(
            f"Could not start server on {Fore.GREEN}ws://{mock_server.host}:{mock_server.port}{Fore.GREEN}: {err}."
        )

    @pytest.mark.asyncio
    @patch("server.server.websockets.serve", new_callable=AsyncMock)
    @patch("server.server.logger")
    async def test_run_other_exception(self, mock_logger, mock_ws_serve, mock_server):
        err = ValueError("test")
        mock_ws_serve.side_effect = err

        await mock_server.run()

        assert mock_server.shutdown_event.is_set()
        mock_ws_serve.assert_awaited_once_with(
            mock_server.handler_client, mock_server.host, mock_server.port
        )

        mock_logger.error.assert_called_once_with(
            f"Internal error during server run: {err}"
        )

    async def _mock_disconnection(self, mock_client):
        await asyncio.sleep(0.01)
        mock_client.is_active = False
        mock_client.disconnection.set()

    def _client_instance(self):
        mock_client = MagicMock()
        mock_client.websocket = mock_ws
        mock_client.disconnection = asyncio.Event()
        mock_client.is_active = True
        mock_client.start = Mock()
        mock_client.close = AsyncMock()
        return mock_client

    @pytest.mark.asyncio
    @patch("server.client.Client")
    @patch("server.server.logger")
    async def test_handler_client_success(
        self, mock_logger, mock_client_instance, mock_server, mock_ws
    ):
        mock_client = self._client_instance()
        mock_client_instance.return_value = mock_client

        handler_task = asyncio.create_task(mock_server.handler_client(mock_ws))
        disconnection_task = asyncio.create_task(self._mock_disconnection(mock_client))

        await asyncio.gather(handler_task, disconnection_task)

        mock_client_instance.assert_called_once_with(mock_ws, mock_server.agent)
        mock_client.start.assert_called_once()

        assert not mock_server.list_client

        assert mock_logger.info.call_count == 3
        mock_logger.info.assert_any_call(
            f"New client connected:: {mock_ws.remote_address}"
        )
        mock_logger.info.assert_any_call(
            f"Removed client {mock_ws.remote_address} from list. (Remaining: {len(mock_server.list_client)})"
        )
        mock_logger.info.assert_any_call(
            f"Finished closing the client {mock_ws.remote_address}."
        )

    @pytest.mark.asyncio
    @patch("server.client.Client")
    @patch("server.server.logger")
    async def test_handler_client_finally_closes_client(
        self, mock_logger, mock_client_instance, mock_server, mock_ws
    ):
        async def mock_failed_disconnection(mock_client):
            await asyncio.sleep(0.01)
            mock_client.disconnection.set()

        mock_client = self._client_instance()
        mock_client_instance.return_value = mock_client

        handler_task = asyncio.create_task(mock_server.handler_client(mock_ws))
        disconnection_task = asyncio.create_task(mock_failed_disconnection(mock_client))

        await asyncio.gather(handler_task, disconnection_task)

        mock_client_instance.assert_called_once_with(mock_ws, mock_server.agent)
        mock_client.start.assert_called_once()

        assert not mock_server.list_client

        assert mock_logger.info.call_count == 2
        mock_logger.info.assert_any_call(
            f"New client connected:: {mock_ws.remote_address}"
        )
        mock_logger.warning.assert_called_once_with(
            f"Client {mock_ws.remote_address} still marked active in finally. Forcing close."
        )

        mock_logger.info.assert_any_call(
            f"Finished closing the client {mock_ws.remote_address}."
        )

    @pytest.mark.asyncio
    @patch("server.client.Client")
    @patch("server.server.logger")
    async def test_handler_client_cancelled_error(
        self, mock_logger, mock_client_instance, mock_server, mock_ws
    ):
        mock_client = self._client_instance()
        mock_client.close = AsyncMock(
            side_effect=lambda: setattr(mock_client, "is_active", False)
        )
        mock_client.disconnection.wait = AsyncMock(side_effect=asyncio.CancelledError)
        mock_client_instance.return_value = mock_client

        await mock_server.handler_client(mock_ws)

        mock_client.close.assert_awaited_once()

        assert not mock_server.list_client

        assert mock_logger.info.call_count == 2
        mock_logger.info.assert_any_call(
            f"New client connected:: {mock_ws.remote_address}"
        )
        mock_logger.info.assert_any_call(
            f"Finished closing the client {mock_ws.remote_address}."
        )
        mock_logger.error.assert_called_once_with(
            f"Task cancelled for client {mock_ws.remote_address} disconnection event."
        )

    @pytest.mark.asyncio
    @patch("server.client.Client")
    @patch("server.server.logger")
    async def test_handler_client_other_exception(
        self, mock_logger, mock_client_instance, mock_server, mock_ws
    ):
        err = ValueError("test")
        mock_client = self._client_instance()
        mock_client.close = AsyncMock(
            side_effect=lambda: setattr(mock_client, "is_active", False)
        )
        mock_client.disconnection.wait = AsyncMock(side_effect=err)
        mock_client_instance.return_value = mock_client

        await mock_server.handler_client(mock_ws)

        mock_logger.error.assert_called_once_with(
            f"Internal error for client {mock_ws.remote_address} disconnection event: {err}"
        )

        mock_client.close.assert_awaited_once()

        assert not mock_server.list_client

        assert mock_logger.info.call_count == 2
        mock_logger.info.assert_any_call(
            f"New client connected:: {mock_ws.remote_address}"
        )
        mock_logger.info.assert_any_call(
            f"Finished closing the client {mock_ws.remote_address}."
        )

    @pytest.mark.asyncio
    @patch("server.server.logger")
    async def test_shutdown_success(self, mock_logger, mock_server):
        mock_client1 = self._client_instance()
        mock_client2 = self._client_instance()
        mock_client3 = self._client_instance()
        mock_client3.is_active = False

        mock_server.list_client = [mock_client1, mock_client2, mock_client3]
        mock_server.server = MockWsServer()

        await mock_server.shutdown()

        mock_server.server.close.assert_called_once()
        mock_server.server.wait_closed.assert_awaited_once()

        mock_client1.close.assert_awaited_once()
        mock_client2.close.assert_awaited_once()

        assert not mock_server.list_client

        assert mock_logger.success.call_count == 2
        mock_logger.success.assert_any_call(f"Server shutdown")
        mock_logger.success.assert_any_call(
            f"Server shutdown sequence completed.{Style.RESET_ALL}"
        )

        mock_logger.info.assert_called_once_with(
            "All client connections processed for shutdown."
        )

    @pytest.mark.asyncio
    @patch("server.server.logger")
    async def test_shutdown_cancelled_error(self, mock_logger, mock_server):
        mock_client1 = self._client_instance()
        mock_client2 = self._client_instance()
        mock_client3 = self._client_instance()
        mock_client3.is_active = False

        mock_server.list_client = [mock_client1, mock_client2, mock_client3]
        mock_server.server = MockWsServer()
        mock_server.server.wait_closed = AsyncMock(side_effect=asyncio.CancelledError)

        await mock_server.shutdown()

        mock_server.server.close.assert_called_once()
        mock_server.server.wait_closed.assert_awaited_once()

        mock_client1.close.assert_awaited_once()
        mock_client2.close.assert_awaited_once()

        assert not mock_server.list_client

        mock_logger.error.assert_called_once_with(f"Server shutdown task cancelled")
        mock_logger.success.assert_called_once_with(
            f"Server shutdown sequence completed.{Style.RESET_ALL}"
        )
        mock_logger.info.assert_called_once_with(
            "All client connections processed for shutdown."
        )

    @pytest.mark.asyncio
    @patch("server.server.logger")
    async def test_shutdown_other_exception(self, mock_logger, mock_server):
        mock_client1 = self._client_instance()
        mock_client2 = self._client_instance()
        mock_client3 = self._client_instance()
        mock_client3.is_active = False
        err = ValueError("test")

        mock_server.list_client = [mock_client1, mock_client2, mock_client3]
        mock_server.server = MockWsServer()
        mock_server.server.wait_closed = AsyncMock(side_effect=err)

        await mock_server.shutdown()

        mock_server.server.close.assert_called_once()
        mock_server.server.wait_closed.assert_awaited_once()

        mock_client1.close.assert_awaited_once()
        mock_client2.close.assert_awaited_once()

        assert not mock_server.list_client

        mock_logger.error.assert_called_once_with(
            f"Error during server shutdown: {err}"
        )
        mock_logger.success.assert_called_once_with(
            f"Server shutdown sequence completed.{Style.RESET_ALL}"
        )
        mock_logger.info.assert_called_once_with(
            "All client connections processed for shutdown."
        )

    @pytest.mark.asyncio
    async def test_close_client_success(self, mock_server, mock_client):
        mock_client.close = AsyncMock()
        mock_server.list_client = [mock_client]

        await mock_server._close_client(mock_client)

        mock_client.close.assert_awaited_once()

        assert not mock_server.list_client

    @pytest.mark.asyncio
    @patch("server.server.logger")
    async def test_close_client_exception_on_client_close(
        self, mock_logger, mock_server, mock_client
    ):
        err = ValueError("test")
        mock_client.close = AsyncMock(side_effect=err)
        mock_client.websocket.close = AsyncMock()
        mock_client.disconnection.set = Mock()
        mock_server.list_client = [mock_client]

        await mock_server._close_client(mock_client)

        mock_client.close.assert_awaited_once()
        mock_client.websocket.close.assert_awaited_once()
        assert not mock_client.is_active
        mock_client.disconnection.set.assert_called_once()

        assert not mock_server.list_client

        mock_logger.error.assert_called_once_with(
            f"Error closing client {mock_client.websocket.remote_address}: {err}"
        )

    @pytest.mark.asyncio
    @patch("server.server.logger")
    async def test_close_client_exception_on_ws_close(
        self, mock_logger, mock_server, mock_client
    ):
        err = ValueError("test")
        mock_client.close = AsyncMock(side_effect=err)
        mock_client.websocket.close = AsyncMock(side_effect=err)
        mock_client.disconnection.set = Mock()
        mock_server.list_client = [mock_client]

        await mock_server._close_client(mock_client)

        mock_client.close.assert_awaited_once()
        mock_client.websocket.close.assert_awaited_once()
        assert not mock_client.is_active
        mock_client.disconnection.set.assert_called_once()

        assert not mock_server.list_client

        mock_logger.error.assert_called_once_with(
            f"Error closing client {mock_client.websocket.remote_address}: {err}"
        )
        mock_logger.info.assert_called_once_with(
            f"Failed to close websocket connection for {mock_client.websocket.remote_address}: {err}"
        )


class TestSession:
    async def _mock_achat_gen(self, tokens):
        for token in tokens:
            await asyncio.sleep(0)
            yield token

    @pytest.fixture
    def mock_session(self, mock_client):
        with patch("server.session.uuid.uuid1") as mock_uuid1:
            with patch("server.session.logger") as mock_logger:
                mock_uuid1.return_value = uuid.UUID(
                    "11111111-1111-1111-1111-111111111111"
                )
                return Session(mock_client)

    @pytest.mark.asyncio
    @patch("server.session.logger")
    async def test_run_success(self, mock_logger, mock_session):

        message1 = InputMessage(command="chat", message="test1")
        message2 = InputMessage(command="chat", message="test2")

        mock_session.client.queue_input.get = AsyncMock(
            side_effect=[
                message1,
                message2,
                asyncio.CancelledError,
            ]
        )
        mock_session.client.queue_input.task_done = MagicMock()

        handle_message_mock = AsyncMock()
        mock_session.handle_message = handle_message_mock
        mock_session.client.is_active = True
        await mock_session.run()

        assert mock_session.client.queue_input.get.await_count == 3
        assert mock_session.client.queue_input.task_done.call_count == 2

        handle_message_mock.assert_has_awaits(
            [
                call(message1),
                call(message2),
            ]
        )

        mock_session.client.queue_input.task_done.assert_called_with()
        assert mock_session.client.queue_input.task_done.call_count == 2
        assert mock_session.handle_message.call_count == 2

        mock_logger.info.assert_called_once_with(
            f"Session {mock_session.thread_id} cancelled for websocket {mock_session.client.websocket.remote_address}"
        )

    @pytest.mark.asyncio
    @patch("server.session.logger")
    async def test_run_cancelled_error(self, mock_logger, mock_session):
        mock_session.client.queue_input.get = AsyncMock(
            side_effect=asyncio.CancelledError,
        )
        mock_session.client.queue_input.task_done = AsyncMock()
        handle_message_mock = AsyncMock()
        mock_session.handle_message = handle_message_mock

        await mock_session.run()

        mock_session.handle_message.assert_not_called()
        mock_session.client.queue_input.task_done.assert_not_called()

        mock_logger.info.assert_called_once_with(
            f"Session {mock_session.thread_id} cancelled for websocket {mock_session.client.websocket.remote_address}"
        )

    @pytest.mark.asyncio
    @patch("server.session.logger")
    async def test_run_other_exception(self, mock_logger, mock_session):
        err = ValueError("test")
        message = InputMessage(command="chat", message="test")
        mock_session.client.queue_input.get = AsyncMock(
            side_effect=[
                message,
                asyncio.CancelledError(),
            ]
        )
        mock_session.client.queue_input.task_done = AsyncMock()
        mock_session.client.send_message = AsyncMock()

        handle_message_mock = AsyncMock(side_effect=err)
        mock_session.handle_message = handle_message_mock

        await mock_session.run()

        mock_session.client.queue_input.get.assert_awaited_once()
        mock_session.client.queue_input.task_done.assert_not_called()

        handle_message_mock.assert_awaited_once_with(message)

        mock_session.client.send_message.assert_awaited_once_with(
            OutputMessage(
                status="error",
                code=500,
                message=f"Internal server error in thread {mock_session.thread_id}",
            )
        )

        mock_logger.error.assert_called_once_with(f"Session error: {err}")

    @pytest.mark.asyncio
    @patch("server.session.logger")
    async def test_handle_message_success(
        self,
        mock_logger,
        mock_session,
    ):
        message = InputMessage(command="chat", message="test test test")
        tokens = ["test ", "has...", "passed"]
        mock_session.client.send_message = AsyncMock()
        mock_session.client.agent.achat.return_value = self._mock_achat_gen(tokens)

        await mock_session.handle_message(message)

        mock_session.client.agent.achat.assert_called_once_with(
            message.message, str(mock_session.thread_id)
        )

        assert mock_session.client.send_message.await_count == len(tokens)
        mock_session.client.send_message.assert_has_awaits(
            [
                call(OutputMessage(status="stream", code=200, message=token))
                for token in tokens
            ],
            any_order=False,
        )

        assert mock_logger.info.call_count == 2
        mock_logger.info.assert_any_call(
            f"Received message in thread {mock_session.thread_id}: {message.message}"
        )
        mock_logger.info.assert_any_call(
            f"Stream completed for thread {mock_session.thread_id}"
        )

    @pytest.mark.asyncio
    @patch("server.session.logger")
    async def test_handle_message_achat_cancelled_error(
        self, mock_logger, mock_session
    ):
        message = InputMessage(command="chat", message="test")
        mock_session.client.agent.achat.side_effect = asyncio.CancelledError("oups")
        mock_session.client.send_message = AsyncMock()

        with pytest.raises(asyncio.CancelledError, match="oups"):
            await mock_session.handle_message(message)

        mock_session.client.send_message.assert_not_called()

        assert mock_logger.info.call_count == 2
        mock_logger.info.assert_any_call(
            f"Received message in thread {mock_session.thread_id}: {message.message}"
        )
        mock_logger.info.assert_any_call(
            f"Stream cancelled for thread {mock_session.thread_id} for websocket {mock_session.client.websocket.remote_address}"
        )

    @pytest.mark.asyncio
    @patch("server.session.logger")
    async def test_handle_message_achat_other_exception(
        self, mock_logger, mock_session
    ):
        err = ValueError("test")
        message = InputMessage(command="chat", message="test")
        mock_session.client.agent.achat.side_effect = err
        mock_session.client.send_message = AsyncMock()

        await mock_session.handle_message(message)

        mock_session.client.send_message.assert_awaited_once_with(
            OutputMessage(
                status="error",
                code=500,
                message=f"Error during chat stream in thread {mock_session.thread_id}",
            )
        )

        mock_logger.info.assert_called_once_with(
            f"Received message in thread {mock_session.thread_id}: {message.message}"
        )
        mock_logger.error.assert_called_once_with(f"Error during chat stream: {err}")

    @pytest.mark.asyncio
    @patch("server.session.logger")
    async def test_handle_message_stream_cancelled_error(
        self, mock_logger, mock_session
    ):
        message = InputMessage(command="chat", message="test test test")
        tokens = ["test ", "has...", "passed"]
        mock_session.client.send_message = AsyncMock(
            side_effect=asyncio.CancelledError("oups")
        )
        mock_session.client.agent.achat.return_value = self._mock_achat_gen(tokens)

        with pytest.raises(asyncio.CancelledError, match="oups"):
            await mock_session.handle_message(message)

        mock_session.client.agent.achat.assert_called_once_with(
            message.message, str(mock_session.thread_id)
        )

        mock_session.client.send_message.assert_awaited_once()

        assert mock_logger.info.call_count == 2
        mock_logger.info.assert_any_call(
            f"Received message in thread {mock_session.thread_id}: {message.message}"
        )
        mock_logger.info.assert_any_call(
            f"Stream cancelled for thread {mock_session.thread_id} for websocket {mock_session.client.websocket.remote_address}"
        )

    @pytest.mark.asyncio
    @patch("server.session.logger")
    async def test_handle_message_stream_other_exception(
        self, mock_logger, mock_session
    ):
        message = InputMessage(command="chat", message="test test test")
        tokens = ["test ", "has...", "passed"]
        err = ValueError("oups")
        mock_session.client.send_message = AsyncMock(side_effect=err)
        mock_session.client.agent.achat.return_value = self._mock_achat_gen(tokens)

        with pytest.raises(ValueError, match="oups"):
            await mock_session.handle_message(message)

        mock_session.client.agent.achat.assert_called_once_with(
            message.message, str(mock_session.thread_id)
        )
        assert mock_session.client.send_message.call_count == 2
        mock_session.client.send_message.assert_awaited_with(
            OutputMessage(
                status="error",
                code=500,
                message=f"Error during chat stream in thread {mock_session.thread_id}",
            )
        )

        mock_logger.info.assert_called_once_with(
            f"Received message in thread {mock_session.thread_id}: {message.message}"
        )
        mock_logger.error.assert_called_once_with(f"Error during chat stream: {err}")


class TestClient:
    @patch("server.session.Session")
    @pytest.mark.asyncio
    async def test_start_client(self, mock_session, mock_client):
        session_mock = MagicMock()
        mock_session.return_value = session_mock
        session_mock.run = AsyncMock()

        mock_client.start()

        assert mock_client.session is session_mock
        assert mock_client.is_active is True
        assert isinstance(mock_client.queue_input, asyncio.Queue)
        assert isinstance(mock_client.queue_output, asyncio.Queue)
        assert isinstance(mock_client.disconnection, asyncio.Event)
        assert mock_client.task_input is not None
        assert mock_client.task_output is not None
        assert mock_client.task_session is not None

        mock_session.assert_called_once_with(mock_client)
        session_mock.run.assert_called_once()

    @pytest.mark.asyncio
    async def test_send_message_success(self, mock_client):
        message = OutputMessage(status="stream", code=200, message="test")
        await mock_client.send_message(message)

        assert not mock_client.queue_output.empty()

        queued_message = await mock_client.queue_output.get()

        assert queued_message == OutputMessage(
            status="stream", code=200, message="test"
        )

    @pytest.mark.asyncio
    @patch("server.client.logger")
    async def test_send_message_cancelled_error(self, mock_logger, mock_client):
        mock_client.queue_output.put = AsyncMock(
            side_effect=asyncio.CancelledError("test")
        )
        message = OutputMessage(status="stream", code=200, message="test")

        with pytest.raises(asyncio.CancelledError, match="test"):
            await mock_client.send_message(message)

        mock_client.queue_output.put.assert_awaited_once_with(message)
        mock_logger.error.assert_called_once_with(
            f"Task was cancelled while sending message to {Fore.GREEN}{mock_client.websocket.remote_address}{Fore.RESET}, initial message: {message}"
        )

    @pytest.mark.asyncio
    @patch("server.client.logger")
    async def test_send_message_other_exception(
        self, mock_logger, mock_ws, mock_client
    ):
        err = ValueError("error")
        mock_client.queue_output.put = AsyncMock(side_effect=err)
        message = OutputMessage(status="stream", code=200, message="test")

        await mock_client.send_message(message)

        mock_client.queue_output.put.assert_awaited_once_with(message)

        mock_logger.error.assert_called_once_with(
            f"Error queuing message for {Fore.GREEN}{mock_ws.remote_address}{Fore.RESET}: {err}, initial message: {message}"
        )

    @pytest.mark.asyncio
    @patch("server.client.logger")
    @patch("server.client.Client.close", new_callable=AsyncMock)
    async def test_loop_input_success(
        self,
        mock_close: AsyncMock,
        mock_logger: MagicMock,
        mock_client: Client,
        mock_ws: AsyncMock,
    ):
        mock_ws.__aiter__.return_value = ["test1", "test2"]

        async def close_side_effect():
            mock_client.is_active = False

        mock_close.side_effect = close_side_effect
        mock_client.is_active = True

        await mock_client.loop_input()

        mock_close.assert_awaited_once()
        mock_logger.error.assert_not_called()

        queued_messages = []
        while not mock_client.queue_input.empty():
            item = await asyncio.wait_for(mock_client.queue_input.get(), timeout=0.1)
            queued_messages.append(item)
            mock_client.queue_input.task_done()

        assert queued_messages == [
            InputMessage(command="chat", message="test1"),
            InputMessage(command="chat", message="test2"),
        ]

    @pytest.mark.asyncio
    @patch("server.client.logger")
    async def test_loop_input_empty_message(self, mock_logger, mock_client, mock_ws):
        mock_ws.__aiter__.return_value = [""]
        mock_client.queue_input.put = AsyncMock()
        mock_client.send_message = AsyncMock()

        await mock_client.loop_input()

        mock_client.queue_input.put.assert_not_awaited()
        mock_client.send_message.assert_awaited_once()

        error_message = mock_client.send_message.await_args.args[0]
        assert isinstance(error_message, OutputMessage)
        assert error_message.status == "error"
        assert error_message.code == 400
        assert "Invalid input" in error_message.message

        assert mock_client.is_active is False

        mock_logger.error.assert_called_once()
        log_message = mock_logger.error.call_args[0][0]
        assert (
            f"Validation error for client {mock_client.websocket.remote_address}:"
            in log_message
        )

    @pytest.mark.asyncio
    @patch("server.client.logger")
    async def test_loop_input_cancelled_error(self, mock_logger, mock_client, mock_ws):
        mock_ws.__aiter__.return_value = ["test"]
        mock_client.queue_input.put = AsyncMock(side_effect=asyncio.CancelledError)

        await mock_client.loop_input()

        mock_client.queue_input.put.assert_awaited_once()
        assert mock_client.queue_input.empty()
        assert mock_client.is_active is False

        mock_logger.error.assert_called_once_with(
            f"Task cancelled for {Fore.GREEN}{mock_ws.remote_address}{Fore.RESET}"
        )

    @pytest.mark.asyncio
    @patch("server.client.logger")
    async def test_loop_input_connection_closed(
        self, mock_logger, mock_client, mock_ws
    ):
        mock_ws.__aiter__ = MagicMock(return_value=mock_ws)
        err = websockets.exceptions.ConnectionClosed(rcvd=None, sent=None)
        mock_ws.__anext__.side_effect = err

        await mock_client.loop_input()

        assert mock_client.queue_input.empty()
        assert mock_client.is_active is False

        mock_logger.error.assert_called_once_with(
            f"Client {Fore.GREEN}{mock_ws.remote_address}{Fore.RESET} disconnected. Reason: {err}"
        )

    @pytest.mark.asyncio
    @patch("server.client.logger")
    async def test_loop_input_other_exception(self, mock_logger, mock_client, mock_ws):
        err = ValueError("test")
        mock_ws.__aiter__ = MagicMock(return_value=mock_ws)
        mock_ws.__anext__.side_effect = err

        await mock_client.loop_input()

        assert mock_client.queue_input.empty()
        assert mock_client.is_active is False

        mock_logger.error.assert_called_once_with(
            f"Error with client {Fore.GREEN}{mock_ws.remote_address}{Fore.RESET}: {err}"
        )

    @pytest.mark.asyncio
    @patch("server.client.logger")
    async def test_loop_output_success(self, mock_logger, mock_client, mock_ws):
        message = OutputMessage(status="stream", code=200, message="test")
        mock_client.queue_output.get = AsyncMock(
            side_effect=[message, ValueError("test")]
        )

        await mock_client.loop_output()

        mock_ws.send.assert_awaited_once_with(message.message)

        mock_logger.info.assert_called_once_with(
            f"Sent message to {Fore.GREEN}{mock_ws.remote_address}{Fore.RESET}:\n {message}"
        )

    @pytest.mark.asyncio
    @patch("server.client.logger")
    async def test_loop_output_cancelled_error(self, mock_logger, mock_client, mock_ws):
        mock_client.queue_output.get = AsyncMock(side_effect=asyncio.CancelledError)

        await mock_client.loop_output()

        mock_client.queue_output.get.assert_awaited_once()

        mock_ws.send.assert_not_awaited()

        mock_logger.info.assert_called_once_with(
            f"Task cancelled for {Fore.GREEN}{mock_ws.remote_address}{Fore.RESET}"
        )

    @pytest.mark.asyncio
    @patch("server.client.logger")
    async def test_loop_output_other_exception_on_get(
        self, mock_logger, mock_client, mock_ws
    ):
        err = ValueError("get_error")
        mock_client.queue_output.get = AsyncMock(side_effect=err)

        await mock_client.loop_output()

        mock_client.queue_output.get.assert_awaited_once()

        mock_ws.send.assert_not_awaited()

        mock_logger.error.assert_called_once_with(
            f"Error sending message to {Fore.GREEN}{mock_ws.remote_address}{Fore.RESET}: {err}"
        )

    @pytest.mark.asyncio
    @patch("server.client.logger")
    async def test_loop_output_other_exception_on_send(
        self, mock_logger, mock_client, mock_ws
    ):
        message = OutputMessage(status="stream", code=200, message="test")
        mock_client.queue_output.get = AsyncMock(
            side_effect=[message, asyncio.CancelledError]
        )
        err = ValueError("send_error")
        mock_ws.send.side_effect = err

        await mock_client.loop_output()

        mock_client.queue_output.get.assert_awaited_once()
        assert mock_client.is_active is False

        mock_ws.send.assert_awaited_once_with(message.message)

        mock_logger.error.assert_called_once_with(
            f"Error sending message to {Fore.GREEN}{mock_ws.remote_address}{Fore.RESET}: {err}"
        )

    @pytest.mark.asyncio
    @patch("server.client.logger")
    async def test_close_success(self, mock_logger, mock_client, mock_ws):
        mock_client.task_input = asyncio.create_task(asyncio.sleep(1))
        mock_client.task_output = asyncio.create_task(asyncio.sleep(1))
        mock_client.task_session = asyncio.create_task(asyncio.sleep(1))
        mock_client.disconnection = MagicMock(spec=asyncio.Event)

        await mock_client.queue_input.put(InputMessage(command="chat", message="test"))
        await mock_client.queue_output.put(
            OutputMessage(status="stream", code=123, message="test")
        )

        await mock_client.close()

        assert not mock_client.is_active
        mock_ws.close.assert_awaited_once()
        assert mock_client.queue_input.empty()
        assert mock_client.queue_output.empty()

        mock_client.disconnection.set.assert_called_once()

        mock_logger.info.assert_called_once_with(
            f"Closing connection for {mock_ws.remote_address}"
        )

    @pytest.mark.asyncio
    @patch("server.client.logger")
    async def test_close_ws_error(self, mock_logger, mock_client, mock_ws):
        mock_client.task_input = asyncio.create_task(asyncio.sleep(1))
        mock_client.task_output = asyncio.create_task(asyncio.sleep(1))
        mock_client.task_session = asyncio.create_task(asyncio.sleep(1))
        mock_client.disconnection = MagicMock(spec=asyncio.Event)

        err = websockets.exceptions.ConnectionClosed(rcvd=None, sent=None)
        mock_ws.close.side_effect = err

        await mock_client.queue_input.put(InputMessage(command="chat", message="test"))
        await mock_client.queue_output.put(
            OutputMessage(status="stream", code=123, message="test")
        )

        await mock_client.close()

        assert not mock_client.is_active
        mock_ws.close.assert_awaited_once()
        assert mock_client.queue_input.empty()
        assert mock_client.queue_output.empty()

        mock_client.disconnection.set.assert_called_once()

        mock_logger.info.assert_called_once_with(
            f"Closing connection for {mock_ws.remote_address}"
        )
        mock_logger.error.assert_called_once_with(
            f"Error closing websocket connection for {mock_ws.remote_address}: {err}"
        )<|MERGE_RESOLUTION|>--- conflicted
+++ resolved
@@ -1,15 +1,8 @@
-<<<<<<< HEAD
-from unittest.mock import AsyncMock, MagicMock, patch, call, Mock
-from server.valider import InputMessage, OutputMessage
-import asyncio
-import pytest
-=======
 import asyncio
 import pytest
 import signal
 import uuid
 import websockets.exceptions
->>>>>>> d277ba13
 
 from colorama import Fore, Style
 from server.client import Client
