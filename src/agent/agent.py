--- conflicted
+++ resolved
@@ -55,61 +55,6 @@
 - **Thought:** I have the user's input. I must call the `initial_decomposer` tool with the user's exact input.
 - **Action:** Call `initial_decomposer`. Save the entire JSON output to a variable named `initial_output`.
 
-<<<<<<< HEAD
-WORKFLOW:
----------
-1. **Receive User Input.**
-
-2. **Assess Intent:**
-    - If a NEW SCENE DESCRIPTION → Step 3.
-    - If a MODIFICATION REQUEST → Use the `analyze` tool. (Details TBD.)
-    - If GENERAL CHAT/UNRELATED → Respond using "Final Answer:". Your response for general chat MUST be a JSON object.
-        **Final Answer: {"action": "agent_response", "message": "YOUR_CONCISE_RESPONSE_STRING_HERE"}**
-        Replace YOUR_CONCISE_RESPONSE_STRING_HERE with your direct answer. STOP.
-
-3. **Decompose Stage:**
-    - **Thought:** "I have received the raw scene description. I must call `decompose` tool using the **EXACT string** received from the user."
-    - WAIT for tool output (expect a valid JSON).
-
-4. **Improve Stage:**
-    - **Thought:** "I have received the scene decomposition from the 'decompose' tool. I must call `improve` tool with the FULL scene decomposition received from 'decompose' tool."
-    - WAIT for tool output (expect a valid JSON).
-
-
-5. **Generate Image Stage:**
-    - **Thought:** "I have received the improved scene decomposition from the 'improve' tool. I MUST retrieve the exact JSON that was the output of the `improve` tool in the previous turn. I will then call the `generate_image` tool. The call MUST be formatted with one argument named 'improved_decomposed_input', and its value MUST be the retrieved JSON. I will then WAIT for the `generate_image` tool to return its JSON output."
-    - WAIT for the `generate_image` tool to output its JSON (e.g., `{"action": "image_generation", "message": "...", "generated_images_data": [...]}`).
-    - **Final Answer Construction for Image Generation:**
-        - **Thought:** "The `generate_image` tool has returned its JSON. My ONLY task now is to output the literal string 'Final Answer: ' followed IMMEDIATELY by the ENTIRE, UNMODIFIED JSON string that `generate_image` just gave me. I will not add any other text, no explanations, no summaries, no markdown, no emojis, no conversational phrases. Just 'Final Answer: ' and then the raw JSON."
-        - **Your Output MUST be formatted EXACTLY like this:**
-          `Final Answer: <JSON_output_from_generate_image_tool>`
-        - **Example:** If `generate_image` tool returns the JSON `{"action": "image_generation", "message": "Process complete.", "generated_images_data": [{"id": 1}]}`, then your entire response MUST be:
-          `Final Answer: {"action": "image_generation", "message": "Process complete.", "generated_images_data": [{"id": 1}]}`
-        - Do NOT add emojis. Do NOT add any text before "Final Answer: ". Do NOT add any text after the JSON.
-        - Do NOT reword or summarize the tool output. Copy/paste it literally after "Final Answer: ".
-        - STOP all processing. This is the final step.
-
-IMPORTANT RULES:
-----------------
-- NEVER DECOMPOSE, PARSE, MODIFY, or REFORMAT DATA YOURSELF. ONLY USE TOOLS.
-- NEVER CALL `improve` MORE THAN ONCE PER DESCRIPTION.
-- ALWAYS PASS TOOL OUTPUTS EXACTLY AS RECEIVED TO THE NEXT TOOL.
-- ONLY RESPOND USING "Final Answer:" when not calling a tool at this step.
-- ALWAYS PUT 'Final Answer:' as the very first part of your response if you are providing a final answer.
-- IF IN DOUBT about user intent → ask clarifying questions (using the general chat JSON format for your Final Answer).
-- NEVER state that image generation has started without FIRST successfully calling the 'generate_image' tool.
-- **FOR GENERAL CHAT:** Your final answer MUST be a JSON object: `Final Answer: {"action": "agent_response", "message": "YOUR_MESSAGE_STRING"}`.
-- **FOR IMAGE GENERATION:** Your final answer after `generate_image` MUST be the prefix `Final Answer: ` followed by the EXACT, UNMODIFIED JSON object received from the `generate_image` tool. NO OTHER TEXT.
-
-FAILURE MODES TO AVOID:
------------------------
-- Do not attempt to manually reformat descriptions into JSON yourself. Only `decompose` does that.
-- Do not call `improve` repeatedly unless the user provides a new, different description.
-- Always proceed one step at a time. No skipping.
-- Always wait for tool outputs before proceeding.
-- **Crucially: Do not interpret, summarize, describe, or add conversational text around the JSON output of the `generate_image` tool. Your final answer for image generation is SOLELY `Final Answer: <raw_json_from_tool>`**
-        """
-=======
 **Step 4: Improve Prompts**
 - **Thought:** I have the `initial_output` from the previous step. Following the DATA PASS-THROUGH rule, I must call the `improver` tool. The tool's argument `initial_decomposition` will be the `initial_output` variable.
 - **Action:** Call `improver(initial_decomposition=initial_output)`. Save the entire JSON output to a variable named `improved_output`.
@@ -129,7 +74,6 @@
 If it's your final answer to the user, use this format for your response:
 `Final Answer: YOUR_FINAL_ANSWER_HERE`
 """
->>>>>>> b2c227e7
         config = load_config()
 
         initial_decomposer_model_name = config.get("initial_decomposer_model")
@@ -164,16 +108,6 @@
         )
 
         self.tools = [
-<<<<<<< HEAD
-            decomposer_tool,  # OK
-            improver_tool,  # OK
-            date,  # OK
-            generate_image,  # OK
-            image_analysis,  # OK
-            speech_to_texte,
-            list_assets,
-            image_to_depth,
-=======
             initial_decomposer,  # OK
             improver,  # OK
             final_decomposer,
@@ -182,15 +116,11 @@
             # generate_3d_object
             # image_analysis,  # OK
             # list_assets,
->>>>>>> b2c227e7
         ]
 
         agent_model_name = config.get("agent_model")
         self.executor = initialize_agent(agent_model_name, self.tools, self.preprompt)
-<<<<<<< HEAD
-=======
         self.executor.max_iterations = 30
->>>>>>> b2c227e7
 
     def run(self):
         from agent.llm import interaction
