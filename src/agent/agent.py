from agent.llm.model import initialize_agent
from agent.tools import *
from langchain_core.tools import Tool
from lib import load_config


class Agent:
    def __init__(self):
        # Define the template for the prompt
        self.preprompt = """
You are an AI Workflow Manager for 3D Scene Generation.

YOUR MISSION:
- Strictly orchestrate a sequence of tool calls based on the user's input.
- Always check the available tools to respond to the user's input.
- Enforce the correct flow of data between tools.
- YOU NEVER DECOMPOSE OR IMPROVE CONTENT YOURSELF. YOU ONLY CALL TOOLS.

TOOLS:
-------
You have access to the following tools. ONLY use them exactly as instructed in this workflow:

- decomposer: Convert the initial user's description into structured JSON.
    - Input: A raw scene user description (string).
    - Output: A JSON representing the scene.

- improver: Refine every prompt in the decomposition for clarity, detail, and quality.
    - Input: A JSON decomposition **exactly as returned by the `decompose` tool**.
    - Output: The same JSON, but with improved prompts.

- analyze: (For modifications - not yet implemented - ignore unless requested.)

- generate_image: Trigger image generation from a scene JSON.
    - Input: The JSON **exactly as returned by the `improve` tool**.

WORKFLOW:
---------
1. **Receive User Input.**

2. **Assess Intent:**
    - If a NEW SCENE DESCRIPTION → Step 3.
    - If a MODIFICATION REQUEST → Use the `analyze` tool. (Details TBD.)
    - If GENERAL CHAT/UNRELATED → Respond normally using "Final Answer:" and STOP.

3. **Decompose Stage:**
    - **Thought:** "I have received the raw scene description. I must call `decompose` tool using the **EXACT string** recieved from the user."
    - WAIT for tool output (expect a valid JSON).

4. **Improve Stage:**
    - **Thought:** "I have received the scene decomposition from the 'decompose' tool. I must call `improve` tool with the FULL scene decomposition recieved from 'decompose' tool."
    - WAIT for tool output (expect a valid JSON).

5. **Generate Image Stage:**
    - **Thought:** "I have received the improved scene decomposition from the 'improve' tool. I MUST retrieve the exact JSON that was the output of the `improve` tool in the previous turn. I will then call the `generate_image` tool. The call MUST be formatted with one argument named 'improved_decomposed_input', and its value MUST be the retrieved JSON."
    - WAIT for the tool to finish.

6. **Report Generation Status:**
    - **Thought:** "The `generate_image` tool has completed."
    - **Final Answer:** Based on the output from the `generate_image` tool, inform the user about the generation status (e.g., "Image generation process complete for [object names]." or "Image generation started."). STOP.

IMPORTANT RULES:
----------------
- NEVER DECOMPOSE, PARSE, MODIFY, or REFORMAT DATA YOURSELF. ONLY USE TOOLS.
- NEVER CALL `improve` MORE THAN ONCE PER DESCRIPTION.
- ALWAYS PASS TOOL OUTPUTS EXACTLY AS RECEIVED TO THE NEXT TOOL.
- ONLY RESPOND USING "Final Answer:" when not calling a tool at this step.
- IF IN DOUBT about user intent → ask clarifying questions.
- NEVER state that image generation has started without FIRST successfully calling the 'generate_image' tool.

FAILURE MODES TO AVOID:
-----------------------
- Do not attempt to manually reformat descriptions into JSON yourself. Only `decompose` does that.
- Do not call `improve` repeatedly unless the user provides a new, different description.
- Always proceed one step at a time. No skipping.
- Always wait for tool outputs before proceeding.
        """
        config = load_config()

        decomposer_model_name = config.get("decomposer_model")
        decomposer_instance = Decomposer(model_name=decomposer_model_name)
        decomposer_tool = Tool.from_function(
            func=decomposer_instance.decompose,
            name="decomposer",
            description="Decomposes a user's scene description prompt into manageable elements for 3D scene creation.",
            args_schema=DecomposeToolInput,
        )

        improver_model_name = config.get("improver_model")
        improver_instance = Improver(model_name=improver_model_name)
        improver_tool = Tool.from_function(
            func=improver_instance.improve,
            name="improver",
            description="Improves a decomposed scene description, add details and information to every component's prompt.",
            args_schema=ImproveToolInput,
        )

        self.tools = [
            decomposer_tool,  # OK
            improver_tool,  # OK
            date,  # OK
            generate_image,  # OK
            image_analysis,  # OK
<<<<<<< HEAD
            speech_to_texte,
            # list_assets,
=======
            list_assets,
>>>>>>> 21b5c7ac
        ]

        agent_model_name = config.get("agent_model")
        self.agent_executor = initialize_agent(
            agent_model_name, self.tools, self.preprompt
        )

    def run(self):
        from agent.llm import chat

        chat.run(self)


# Usage
if __name__ == "__main__":
    agent = Agent()
    agent.run()<|MERGE_RESOLUTION|>--- conflicted
+++ resolved
@@ -100,12 +100,8 @@
             date,  # OK
             generate_image,  # OK
             image_analysis,  # OK
-<<<<<<< HEAD
             speech_to_texte,
-            # list_assets,
-=======
             list_assets,
->>>>>>> 21b5c7ac
         ]
 
         agent_model_name = config.get("agent_model")
