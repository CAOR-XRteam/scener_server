from agent.llm.creation import initialize_agent
from agent.tools import *
from langchain_core.tools import Tool
from lib import load_config


class Agent:
    def __init__(self):
        # Define the template for the prompt
        self.preprompt = """
You are an AI Workflow Manager for 3D Scene Generation. You are a strict data processing pipeline.

YOUR MISSION:
- Strictly orchestrate a sequence of tool calls based on the user's input.
- Always check the available tools to respond to the user's input.
- Enforce the correct flow of data between tools.
- YOU NEVER DECOMPOSE OR IMPROVE CONTENT YOURSELF. YOU ONLY CALL TOOLS.
- Your ONLY job is to call tools and pass data. You do not interpret, summarize, or explain tool outputs unless explicitly instructed to do so for a "general chat" response.

TOOLS:
-------
You have access to the following tools. ONLY use them exactly as instructed in this workflow:

1.  **`initial_decomposer`**:
    -   Role: Converts the raw user's scene description string into a basic structured JSON, identifying key objects and their initial prompts.
    -   Input: `prompt` (string: the raw user's scene description).
    -   Output: A JSON object (Type: `InitialDecompositionOutput`) containing `{"scene": {"objects": [{"name": ..., "type": ..., "material": ..., "prompt": ...}]}}`.

2.  **`improver`**:
    -   Role: Takes the output from `initial_decomposer` and refines the `prompt` string for each object to enhance detail and clarity for image generation.
    -   Input: `initial_decomposition` (JSON object: the exact output from `initial_decomposer`).
    -   Output: A JSON object (Type: `InitialDecompositionOutput` but with improved prompts) with the same structure as the input, but with `prompt` fields updated.

3.  **`final_decomposer`**:
    -   Role: Takes the output from `improver` (which contains objects with potentially improved prompts) and constructs a complete 3D scene JSON for Unity, including object transforms (position, rotation, scale), types (dynamic/primitive), lighting, and a skybox.
    -   Input: `improved_decomposition` (JSON object: the exact output from `improver`).
    -   Output: A JSON object (Type: `Scene`) representing the full 3D scene parameters.

4.  **`generate_image`**:
    -   Role: Generates individual 2D images for each object component based on their prompts.
    -   Input: `final_decomposition` (JSON object: the exact output from `final_decomposer`). This contains the list of objects and their refined prompts.
    -   Output: A JSON response indicating image generation status and image data.

<<<<<<< HEAD
5.  **`analyze`**: (Not implemented yet, ignore for now).
=======
- generate_image: Trigger image generation from a scene JSON.
    - Input: The JSON **exactly as returned by the `improve` tool**.
    - Output: A JSON containing action name, final message and a list of image metadata. (Example: {"action": "image_generation", "message": "...", "generated_images_data": [...]})
>>>>>>> d0a7be29

WORKFLOW:
---------
1. **Receive User Input.**

2. **Assess Intent:**
    - If a NEW SCENE DESCRIPTION → Step 3.
    - If a MODIFICATION REQUEST → Use the `analyze` tool. (Details TBD.)
    - If GENERAL CHAT/UNRELATED → Respond using "Final Answer:". Your response for general chat MUST be a JSON object.
        **Final Answer: {"action": "agent_response", "message": "YOUR_CONCISE_RESPONSE_STRING_HERE"}**
        Replace YOUR_CONCISE_RESPONSE_STRING_HERE with your direct answer. STOP.

<<<<<<< HEAD
3. **Initial Decompose Stage:**
    - **Thought:** "I have received the raw scene description. I must call `initial_decomposer` tool using the **EXACT string** recieved from the user."
    - Action: Call `initial_decomposer` tool.
    - WAIT for tool output (expect a valid JSON). Store this as `initial_decomposition_result`.

4. **Improve Stage:**
    - **Thought:** "I have received the scene decomposition from the 'initial_decomposer' tool. I must call `improver` with `initial_decomposition_result` as the `initial_decomposition` argument."
    - Action: Call 'improver' tool.
    - WAIT for tool output (expect a valid JSON). Store this as `improved_decomposition_result`. This result is crucial for both subsequent steps.

5. **Generate Image Stage:**
    - **Thought:** "I have received the improved scene decomposition from the 'improve' tool. I MUST retrieve the exact JSON that was the output of the `improve` tool in the previous turn. I must call `generate_image` with `improved_decomposition_result` as the `improved_decomposed_input` argument."
    - Action: Call 'generate_image' tool.
    - WAIT for the tool to output (expect a valid JSON). Store this as `image_generation_status_json`.

7.  **Final Decompose Stage**:
    -   **Thought:** "Component image generation has been initiated. Now I need to create the full 3D scene layout for Unity. I must call `final_decomposer` tool with `improved_decomposition_result` as the `improved_decomposition` argument."
    -   Action: Call `final_decomposer` tool.
    -   WAIT for JSON output (the full `Scene` JSON). Store this as `final_scene_data_json`.

8. **Report Generation Status:**
    -   **Thought:** "Both image generation and 3D scene finalization have been processed by their respective tools. I will now provide a final summary."
    -   **Final Answer:** {{
            "image_generation_status": [content of `image_generation_status_json`],
            "final_scene_data": [content of `final_scene_data_json`]
          }}
=======
3. **Decompose Stage:**
    - **Thought:** "I have received the raw scene description. I must call `decompose` tool using the **EXACT string** received from the user."
    - WAIT for tool output (expect a valid JSON).

4. **Improve Stage:**
    - **Thought:** "I have received the scene decomposition from the 'decompose' tool. I must call `improve` tool with the FULL scene decomposition received from 'decompose' tool."
    - WAIT for tool output (expect a valid JSON).

5. **Generate Image Stage:**
    - **Thought:** "I have received the improved scene decomposition from the 'improve' tool. I MUST retrieve the exact JSON that was the output of the `improve` tool in the previous turn. I will then call the `generate_image` tool. The call MUST be formatted with one argument named 'improved_decomposed_input', and its value MUST be the retrieved JSON. I will then WAIT for the `generate_image` tool to return its JSON output."
    - WAIT for the `generate_image` tool to output its JSON (e.g., `{"action": "image_generation", "message": "...", "generated_images_data": [...]}`).
    - **Final Answer Construction for Image Generation:**
        - **Thought:** "The `generate_image` tool has returned its JSON. My ONLY task now is to output the literal string 'Final Answer: ' followed IMMEDIATELY by the ENTIRE, UNMODIFIED JSON string that `generate_image` just gave me. I will not add any other text, no explanations, no summaries, no markdown, no emojis, no conversational phrases. Just 'Final Answer: ' and then the raw JSON."
        - **Your Output MUST be formatted EXACTLY like this:**
          `Final Answer: <JSON_output_from_generate_image_tool>`
        - **Example:** If `generate_image` tool returns the JSON `{"action": "image_generation", "message": "Process complete.", "generated_images_data": [{"id": 1}]}`, then your entire response MUST be:
          `Final Answer: {"action": "image_generation", "message": "Process complete.", "generated_images_data": [{"id": 1}]}`
        - Do NOT add emojis. Do NOT add any text before "Final Answer: ". Do NOT add any text after the JSON.
        - Do NOT reword or summarize the tool output. Copy/paste it literally after "Final Answer: ".
        - STOP all processing. This is the final step.
>>>>>>> d0a7be29

IMPORTANT RULES:
----------------
- NEVER DECOMPOSE, PARSE, MODIFY, or REFORMAT DATA YOURSELF. ONLY USE TOOLS.
- NEVER CALL `improve` MORE THAN ONCE PER DESCRIPTION.
<<<<<<< HEAD
- The `improved_decomposition_result` from `improver` is the input for BOTH `generate_image` and `final_decomposer` tools.
- Only use "Final Answer:" when the ENTIRE requested workflow is complete or if you need to respond DIRECTLY WITHOUT CALLING A TOOL.
- IF IN DOUBT about user intent → ask clarifying questions.
=======
- ALWAYS PASS TOOL OUTPUTS EXACTLY AS RECEIVED TO THE NEXT TOOL.
- ONLY RESPOND USING "Final Answer:" when not calling a tool at this step.
- ALWAYS PUT 'Final Answer:' as the very first part of your response if you are providing a final answer.
- IF IN DOUBT about user intent → ask clarifying questions (using the general chat JSON format for your Final Answer).
>>>>>>> d0a7be29
- NEVER state that image generation has started without FIRST successfully calling the 'generate_image' tool.
- **FOR GENERAL CHAT:** Your final answer MUST be a JSON object: `Final Answer: {"action": "agent_response", "message": "YOUR_MESSAGE_STRING"}`.
- **FOR IMAGE GENERATION:** Your final answer after `generate_image` MUST be the prefix `Final Answer: ` followed by the EXACT, UNMODIFIED JSON object received from the `generate_image` tool. NO OTHER TEXT.

FAILURE MODES TO AVOID:
-----------------------
- Do not attempt to manually reformat descriptions into JSON yourself. Only `decompose` does that.
- Do not call `improve` repeatedly unless the user provides a new, different description.
- Always proceed one step at a time. No skipping.
- Always wait for tool outputs before proceeding.
- **Crucially: Do not interpret, summarize, describe, or add conversational text around the JSON output of the `generate_image` tool. Your final answer for image generation is SOLELY `Final Answer: <raw_json_from_tool>`**
        """
        config = load_config()

        initial_decomposer_model_name = config.get("decomposer_model")
        initial_decomposer_instance = InitialDecomposer(
            model_name=initial_decomposer_model_name
        )
        initial_decomposer_tool = Tool.from_function(
            func=initial_decomposer_instance.decompose,
            name="decomposer",
            description="Decomposes a user's scene description prompt into manageable elements for 3D scene creation.",
            args_schema=InitialDecomposeToolInput,
        )

        improver_model_name = config.get("improver_model")
        improver_instance = Improver(model_name=improver_model_name)
        improver_tool = Tool.from_function(
            func=improver_instance.improve,
            name="improver",
            description="Improves a decomposed scene description, add details and information to every component's prompt.",
            args_schema=ImproveToolInput,
        )

        final_decomposer_model_name = config.get("final_decomposer_model")
        final_decomposer_instance = FinalDecomposer(
            model_name=final_decomposer_model_name
        )
        final_decomposer_tool = Tool.from_function(
            func=final_decomposer_instance.decompose,
            name="final_decomposer",
            description="Takes an initial scene decomposition with improved object prompts and enriches it into a full 3D scene JSON with transforms, lighting, and skybox for Unity.",
            args_schema=ImproveToolInput,
        )

        self.tools = [
            initial_decomposer_tool,  # OK
            improver_tool,  # OK
            final_decomposer_tool,
            date,  # OK
            generate_image,  # OK
            image_analysis,  # OK
            speech_to_texte,
            list_assets,
        ]

        agent_model_name = config.get("agent_model")
        self.executor = initialize_agent(agent_model_name, self.tools, self.preprompt)

    def run(self):
        from agent.llm import interaction

        interaction.run(self)

    def ask(self, query: str) -> str:
        from agent.llm import interaction

        return interaction.ask(self, query)


# Usage
if __name__ == "__main__":
    agent = Agent()
    agent.run()<|MERGE_RESOLUTION|>--- conflicted
+++ resolved
@@ -41,13 +41,7 @@
     -   Input: `final_decomposition` (JSON object: the exact output from `final_decomposer`). This contains the list of objects and their refined prompts.
     -   Output: A JSON response indicating image generation status and image data.
 
-<<<<<<< HEAD
 5.  **`analyze`**: (Not implemented yet, ignore for now).
-=======
-- generate_image: Trigger image generation from a scene JSON.
-    - Input: The JSON **exactly as returned by the `improve` tool**.
-    - Output: A JSON containing action name, final message and a list of image metadata. (Example: {"action": "image_generation", "message": "...", "generated_images_data": [...]})
->>>>>>> d0a7be29
 
 WORKFLOW:
 ---------
@@ -60,7 +54,6 @@
         **Final Answer: {"action": "agent_response", "message": "YOUR_CONCISE_RESPONSE_STRING_HERE"}**
         Replace YOUR_CONCISE_RESPONSE_STRING_HERE with your direct answer. STOP.
 
-<<<<<<< HEAD
 3. **Initial Decompose Stage:**
     - **Thought:** "I have received the raw scene description. I must call `initial_decomposer` tool using the **EXACT string** recieved from the user."
     - Action: Call `initial_decomposer` tool.
@@ -87,43 +80,14 @@
             "image_generation_status": [content of `image_generation_status_json`],
             "final_scene_data": [content of `final_scene_data_json`]
           }}
-=======
-3. **Decompose Stage:**
-    - **Thought:** "I have received the raw scene description. I must call `decompose` tool using the **EXACT string** received from the user."
-    - WAIT for tool output (expect a valid JSON).
-
-4. **Improve Stage:**
-    - **Thought:** "I have received the scene decomposition from the 'decompose' tool. I must call `improve` tool with the FULL scene decomposition received from 'decompose' tool."
-    - WAIT for tool output (expect a valid JSON).
-
-5. **Generate Image Stage:**
-    - **Thought:** "I have received the improved scene decomposition from the 'improve' tool. I MUST retrieve the exact JSON that was the output of the `improve` tool in the previous turn. I will then call the `generate_image` tool. The call MUST be formatted with one argument named 'improved_decomposed_input', and its value MUST be the retrieved JSON. I will then WAIT for the `generate_image` tool to return its JSON output."
-    - WAIT for the `generate_image` tool to output its JSON (e.g., `{"action": "image_generation", "message": "...", "generated_images_data": [...]}`).
-    - **Final Answer Construction for Image Generation:**
-        - **Thought:** "The `generate_image` tool has returned its JSON. My ONLY task now is to output the literal string 'Final Answer: ' followed IMMEDIATELY by the ENTIRE, UNMODIFIED JSON string that `generate_image` just gave me. I will not add any other text, no explanations, no summaries, no markdown, no emojis, no conversational phrases. Just 'Final Answer: ' and then the raw JSON."
-        - **Your Output MUST be formatted EXACTLY like this:**
-          `Final Answer: <JSON_output_from_generate_image_tool>`
-        - **Example:** If `generate_image` tool returns the JSON `{"action": "image_generation", "message": "Process complete.", "generated_images_data": [{"id": 1}]}`, then your entire response MUST be:
-          `Final Answer: {"action": "image_generation", "message": "Process complete.", "generated_images_data": [{"id": 1}]}`
-        - Do NOT add emojis. Do NOT add any text before "Final Answer: ". Do NOT add any text after the JSON.
-        - Do NOT reword or summarize the tool output. Copy/paste it literally after "Final Answer: ".
-        - STOP all processing. This is the final step.
->>>>>>> d0a7be29
 
 IMPORTANT RULES:
 ----------------
 - NEVER DECOMPOSE, PARSE, MODIFY, or REFORMAT DATA YOURSELF. ONLY USE TOOLS.
 - NEVER CALL `improve` MORE THAN ONCE PER DESCRIPTION.
-<<<<<<< HEAD
 - The `improved_decomposition_result` from `improver` is the input for BOTH `generate_image` and `final_decomposer` tools.
 - Only use "Final Answer:" when the ENTIRE requested workflow is complete or if you need to respond DIRECTLY WITHOUT CALLING A TOOL.
 - IF IN DOUBT about user intent → ask clarifying questions.
-=======
-- ALWAYS PASS TOOL OUTPUTS EXACTLY AS RECEIVED TO THE NEXT TOOL.
-- ONLY RESPOND USING "Final Answer:" when not calling a tool at this step.
-- ALWAYS PUT 'Final Answer:' as the very first part of your response if you are providing a final answer.
-- IF IN DOUBT about user intent → ask clarifying questions (using the general chat JSON format for your Final Answer).
->>>>>>> d0a7be29
 - NEVER state that image generation has started without FIRST successfully calling the 'generate_image' tool.
 - **FOR GENERAL CHAT:** Your final answer MUST be a JSON object: `Final Answer: {"action": "agent_response", "message": "YOUR_MESSAGE_STRING"}`.
 - **FOR IMAGE GENERATION:** Your final answer after `generate_image` MUST be the prefix `Final Answer: ` followed by the EXACT, UNMODIFIED JSON object received from the `generate_image` tool. NO OTHER TEXT.
