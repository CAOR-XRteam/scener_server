--- conflicted
+++ resolved
@@ -8,18 +8,11 @@
 Last Updated: 05-05-2025
 """
 
-<<<<<<< HEAD
 from beartype import beartype
 from agent.llm import model
 from llm import chat
 from tools import *
 from loguru import logger
-=======
-from agent.llm.model import initialize_agent
-from agent.tools import *
-from langchain_core.tools import Tool
-from lib import load_config
->>>>>>> e2c243ee
 
 
 class Agent:
@@ -67,7 +60,7 @@
 4. **Improve Stage:**
     - **Thought:** "I have received the scene decomposition from the 'decompose' tool. I must call `improve` tool with the FULL scene decomposition recieved from 'decompose' tool."
     - WAIT for tool output (expect a valid JSON).
-   
+
 5. **Generate Image Stage:**
     - **Thought:** "I have received the improved scene decomposition from the 'improve' tool. I MUST retrieve the exact JSON that was the output of the `improve` tool in the previous turn. I will then call the `generate_image` tool. The call MUST be formatted with one argument named 'improved_decomposed_input', and its value MUST be the retrieved JSON."
     - WAIT for the tool to finish.
