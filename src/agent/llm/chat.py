--- conflicted
+++ resolved
@@ -8,19 +8,11 @@
 Last Updated: 05-05-2025
 """
 
-<<<<<<< HEAD
-from beartype import beartype
-from langchain_core.messages import HumanMessage, AIMessage
-from agent.agent import Agent
-from lib import logger
-from colorama import Fore
-=======
 from agent.agent import Agent
 from beartype import beartype
 from colorama import Fore
 from langchain_core.messages import HumanMessage, AIMessage
 from loguru import logger
->>>>>>> e2c243ee
 
 
 @beartype
@@ -50,32 +42,6 @@
 
 
 @beartype
-<<<<<<< HEAD
-async def achat(agent: Agent, user_input: str, thread_id: str = 0):
-    """Send a prompt to the LLM and receive a structured response."""
-    agent_input = {"messages": [HumanMessage(content=user_input)]}
-    config = {"configurable": {"thread_id": thread_id}}
-    final_response_content = ""
-
-    try:
-        async for token in agent.agent_executor.astream(
-            agent_input, config=config, stream_mode="values"
-        ):
-            last_message = token["messages"][-1]
-
-            if isinstance(last_message, AIMessage) and not last_message.tool_calls:
-                new_content = last_message.content[len(final_response_content) :]
-                if new_content:
-                    yield new_content
-                    final_response_content += new_content
-    except Exception as e:
-        logger.info(f"\nAgent error occurred: {e}")
-        raise
-
-
-@beartype
-=======
->>>>>>> e2c243ee
 def run(agent: Agent):
     print("-------------------------")
     print(f"Type {Fore.RED}exit{Fore.RESET} to quit")
