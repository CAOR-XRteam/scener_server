--- conflicted
+++ resolved
@@ -1,10 +1,4 @@
 from agent.agent import Agent
-<<<<<<< HEAD
-from agent.llm.chat import chat, achat
-from beartype import beartype
-
-
-=======
 from agent.llm import chat
 from beartype import beartype
 from loguru import logger
@@ -18,7 +12,6 @@
 )
 
 
->>>>>>> e2c243ee
 @beartype
 class AgentAPI:
     def __init__(self):
@@ -26,12 +19,6 @@
 
     def chat(self, user_input: str, thread_id: str = 0) -> str:
         chat(self.agent, user_input, thread_id)
-<<<<<<< HEAD
-
-    def achat(self, user_input: str, thread_id: str = 0):
-        return achat(self.agent, user_input, thread_id)
-=======
->>>>>>> e2c243ee
 
     def run(self):
         self.agent.run()