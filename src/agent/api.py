from agent.agent import Agent
from agent.llm.interaction import chat, achat
<<<<<<< HEAD
=======
from asyncio import Queue
>>>>>>> b2c227e7
from beartype import beartype

# from langchain.globals import set_debug

# set_debug(True)


@beartype
class AgentAPI:
    def __init__(self):
        self.agent = Agent()

    def chat(self, user_input: str, thread_id: str = 0) -> str:
        chat(self.agent, user_input, thread_id)

    def achat(self, user_input: str, tool_output_queue: Queue, thread_id: str = 0):
        return achat(self.agent, user_input, tool_output_queue, thread_id)

    def run(self):
        self.agent.run()

    def ask(self, query: str) -> dict:
        return self.agent.ask(query)<|MERGE_RESOLUTION|>--- conflicted
+++ resolved
@@ -1,9 +1,6 @@
 from agent.agent import Agent
 from agent.llm.interaction import chat, achat
-<<<<<<< HEAD
-=======
 from asyncio import Queue
->>>>>>> b2c227e7
 from beartype import beartype
 
 # from langchain.globals import set_debug
