--- conflicted
+++ resolved
@@ -100,15 +100,6 @@
             ]
         )
 
-<<<<<<< HEAD
-        self.model = OllamaLLM(model="llama3.2", temperature=temperature)
-        self.parser = JsonOutputParser(pydantic_object=None)
-        self.chain = self.prompt | self.model | self.parser
-
-        # logger.info(f"Initialized with model: {model_name}")
-
-    def decompose(self, improved_user_input: str) -> dict:
-=======
         self.model = initialize_model(model_name, temperature=temperature)
         # TODO: define pydantic model for the json output of the decomposer?
         self.parser = JsonOutputParser(pydantic_object=None)
@@ -116,7 +107,6 @@
 
     def decompose(self, user_input: str) -> dict:
         logger.info(f"Using tool {Fore.GREEN}{'decomposer'}{Fore.RESET}")
->>>>>>> e2c243ee
         try:
             logger.info(f"Decomposing input: {user_input}")
             result: dict = self.chain.invoke({"user_input": user_input})
@@ -127,18 +117,6 @@
             raise
 
 
-<<<<<<< HEAD
-@tool(args_schema=DecomposeToolInput)
-def decomposer(prompt: str) -> dict:
-    """Decomposes a user's scene description prompt into manageable elements for 3D scene creation."""
-    logger.info(f"Using tool {Fore.GREEN}{'decomposer'}{Fore.RESET}")
-    tool = Decomposer()
-    output = tool.decompose(prompt)
-    return output
-
-
-=======
->>>>>>> e2c243ee
 if __name__ == "__main__":
     decomposer = Decomposer()
     superprompt = "A plush, cream-colored couch with a low back and rolled arms sits against a wall in a cozy living room. A sleek, gray cat with bright green eyes is curled up in the center of the couch, its fur fluffed out slightly as it sleeps, surrounded by a few scattered cushions and a worn throw blanket in a soft blue pattern."
