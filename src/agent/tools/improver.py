--- conflicted
+++ resolved
@@ -15,15 +15,9 @@
 
 @beartype
 class Improver:
-<<<<<<< HEAD
-    def __init__(self, temperature: float = 0.0):
-        self.system_prompt = """
-            You are a specialized Prompt Engineer for 3D scene generation.
-=======
     def __init__(self, model_name: str, temperature: float = 0.0):
         self.system_prompt = """
             You are a specialized Prompt Engineer for 3D object generation.
->>>>>>> e2c243ee
 
             YOUR TASK:
             - Given a user's prompt for a single object, produce an improved, detailed, and clarified version of its description.
@@ -63,11 +57,7 @@
             ]
         )
 
-<<<<<<< HEAD
-        self.model = OllamaLLM(model="llama3.2", temperature=temperature)
-=======
         self.model = initialize_model(model_name, temperature=temperature)
->>>>>>> e2c243ee
         self.parser = StrOutputParser()
         self.chain = self.prompt | self.model | self.parser
 
@@ -81,16 +71,6 @@
             logger.error(f"Improvement failed: {str(e)}")
             raise
 
-<<<<<<< HEAD
-
-@tool(args_schema=ImproveToolInput)
-def improver(prompt: str) -> str:
-    """Improve an input prompt, add details and information"""
-    logger.info(f"Using tool {Fore.GREEN}{'improver'}{Fore.RESET}")
-    tool = Improver()
-    output = tool.improve(prompt)
-    return output
-=======
     def improve(self, decomposed_input: dict) -> dict:
         """Improve a decomposed scene description, add details and information to every component's prompt"""
         logger.info(f"Using tool {Fore.GREEN}{'improver'}{Fore.RESET}")
@@ -124,16 +104,9 @@
 
         return decomposed_input
 
->>>>>>> e2c243ee
-
 
 if __name__ == "__main__":
-<<<<<<< HEAD
-    user_input = "a cat in a house"
-    superprompt = improver(user_input)
-=======
     user_input = "a cat on a couch in a living room"
     improver = Improver(model_name="llama3.1")
     superprompt = improver.improve_single_prompt(user_input)
->>>>>>> e2c243ee
     print(superprompt)