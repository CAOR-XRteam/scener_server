import sqlite3


# Init
def connect_db(db_name):
    """Connect to an SQLite database (create it if not exists) and return the connection."""
    return sqlite3.connect(db_name)


def get_cursor(conn):
    """Return a cursor from the connection."""
    return conn.cursor()


# Operation
def create_table_asset(conn, cursor):
    """Create an 'assets' table if it doesn't exist."""
    cursor.execute(
        """
        CREATE TABLE IF NOT EXISTS asset (
            id INTEGER PRIMARY KEY AUTOINCREMENT,
            name TEXT NOT NULL,
            image TEXT,
            mesh TEXT,
            description TEXT
        )
    """
    )
    conn.commit()


def insert_asset(conn, cursor, name, image, mesh, description):
    """Insert a new asset into the 'asset' table if the name does not already exist."""
    if not name:
        return

    # Check if asset with the same name already exists
    cursor.execute("SELECT COUNT(*) FROM asset WHERE name = ?", (name,))
    if cursor.fetchone()[0] > 0:
        return

    # Insert the new asset
<<<<<<< HEAD
    cursor.execute(
        "INSERT INTO asset (name, image, mesh, description) VALUES (?, ?, ?, ?)",
        (name, image, mesh, description),
    )
=======
    cursor.execute("INSERT INTO asset (name, image, mesh, description) VALUES (?, ?, ?, ?)", (name, image, mesh, description))
>>>>>>> b0817845
    conn.commit()


def query_assets(cursor):
    """Fetch all assets from the 'asset' table."""
    cursor.execute("SELECT * FROM asset")
    return cursor.fetchall()

<<<<<<< HEAD
=======
def update_asset(conn, cursor, name, image=None, mesh=None, description=None):
    """Update an existing asset's information by its name."""

    # Build the SET clause for the SQL query dynamically based on the non-None parameters
    update_fields = []
    update_values = []

    if image is not None:
        update_fields.append("image = ?")
        update_values.append(image)

    if mesh is not None:
        update_fields.append("mesh = ?")
        update_values.append(mesh)

    if description is not None:
        update_fields.append("description = ?")
        update_values.append(description)

    if not update_fields:
        return  # If no fields to update, return early

    # Add the asset name at the end of the update_values to match the WHERE clause
    update_fields_str = ", ".join(update_fields)
    update_values.append(name)

    # Execute the update query
    cursor.execute(f"UPDATE asset SET {update_fields_str} WHERE name = ?", tuple(update_values))
    conn.commit()
>>>>>>> b0817845

def delete_asset(conn, cursor, name):
    """Delete an asset by its name."""
    cursor.execute("DELETE FROM asset WHERE name = ?", (name,))
    conn.commit()


# Closing
def close_connection(conn):
    """Close the SQLite connection."""
    conn.close()<|MERGE_RESOLUTION|>--- conflicted
+++ resolved
@@ -40,14 +40,10 @@
         return
 
     # Insert the new asset
-<<<<<<< HEAD
     cursor.execute(
         "INSERT INTO asset (name, image, mesh, description) VALUES (?, ?, ?, ?)",
         (name, image, mesh, description),
     )
-=======
-    cursor.execute("INSERT INTO asset (name, image, mesh, description) VALUES (?, ?, ?, ?)", (name, image, mesh, description))
->>>>>>> b0817845
     conn.commit()
 
 
@@ -56,8 +52,7 @@
     cursor.execute("SELECT * FROM asset")
     return cursor.fetchall()
 
-<<<<<<< HEAD
-=======
+
 def update_asset(conn, cursor, name, image=None, mesh=None, description=None):
     """Update an existing asset's information by its name."""
 
@@ -85,9 +80,11 @@
     update_values.append(name)
 
     # Execute the update query
-    cursor.execute(f"UPDATE asset SET {update_fields_str} WHERE name = ?", tuple(update_values))
+    cursor.execute(
+        f"UPDATE asset SET {update_fields_str} WHERE name = ?", tuple(update_values)
+    )
     conn.commit()
->>>>>>> b0817845
+
 
 def delete_asset(conn, cursor, name):
     """Delete an asset by its name."""
