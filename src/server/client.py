--- conflicted
+++ resolved
@@ -3,7 +3,7 @@
 import utils
 import json
 import server.valider
-import logging
+from loguru import logger
 
 from beartype import beartype
 from colorama import Fore
@@ -11,14 +11,8 @@
 
 # Le client manage les output et la session managera les input
 
-<<<<<<< HEAD
-logger = logging.getLogger(__name__)
-
 
 @beartype
-=======
-
->>>>>>> b0817845
 class Client:
     """Manage client session and input / ouput messages"""
 
@@ -58,20 +52,12 @@
                     if await server.valider.check_message(self, message):
                         await self.queue_input.put(message)
             except websockets.exceptions.ConnectionClosed as e:
-                utils.logger.error(
-<<<<<<< HEAD
+                logger.error(
                     f"Client {Fore.GREEN}{self.websocket.remote_address}{Fore.RESET} disconnected. Reason: {e}"
                 )
             except Exception as e:
-                utils.logger.error(
+                logger.error(
                     f"Error with client {Fore.GREEN}{self.websocket.remote_address}{Fore.RESET}: {e}"
-=======
-                    f"Client {utils.color.GREEN}{self.websocket.remote_address}{utils.color.RESET} disconnected. Reason: {e}"
-                )
-            except Exception as e:
-                utils.logger.error(
-                    f"Error with client {utils.color.GREEN}{self.websocket.remote_address}{utils.color.RESET}: {e}"
->>>>>>> b0817845
                 )
             finally:
                 self.is_active = False  # Mark the client as inactive when disconnected
@@ -83,22 +69,14 @@
             try:
                 message = await self.queue_output.get()  # Wait for a message to send
                 await self.websocket.send(message)
-                utils.logger.info(
-<<<<<<< HEAD
+                logger.info(
                     f"Sent message to {Fore.GREEN}{self.websocket.remote_address}{Fore.RESET}:\n {message}"
-=======
-                    f"Sent message to {utils.color.GREEN}{self.websocket.remote_address}{utils.color.RESET}:\n {message}"
->>>>>>> b0817845
                 )
             except asyncio.CancelledError:
                 break  # Break out of the loop if the task is canceled
             except Exception as e:
-                utils.logger.error(
-<<<<<<< HEAD
+                logger.error(
                     f"Error sending message to {Fore.GREEN}{self.websocket.remote_address}{Fore.RESET}: {e}"
-=======
-                    f"Error sending message to {utils.color.GREEN}{self.websocket.remote_address}{utils.color.RESET}: {e}"
->>>>>>> b0817845
                 )
                 self.is_active = (
                     False  # If there’s an error, mark the client as inactive
