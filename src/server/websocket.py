--- conflicted
+++ resolved
@@ -11,16 +11,10 @@
 import asyncio
 import signal
 import websockets
-<<<<<<< HEAD
 
 from beartype import beartype
 from colorama import Fore
 from lib import logger
-=======
-from loguru import logger
-from colorama import Fore, Style
-from client import Client
->>>>>>> 61c2a167
 
 
 @beartype
