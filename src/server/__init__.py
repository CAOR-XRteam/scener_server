--- conflicted
+++ resolved
@@ -1,29 +1,11 @@
-<<<<<<< HEAD
-import server.websocket as ws
-from beartype import beartype
-=======
 from .api import server
 from loguru import logger
 import sys
->>>>>>> b0817845
 
 
-<<<<<<< HEAD
-
-
-@beartype
-def start(host: str = "localhost", port: int = 8000):
-    global server
-    if server is None:
-<<<<<<< HEAD
-        server = ws.Server(host, port)
-    server.start()
-=======
-        server = ws.Server()
-    server.start()
-=======
-#Loguru config
+# Loguru config
 logger.remove()
-logger.add(sys.stderr, format="<green>{time:HH:mm:ss}</green> | <level>{level}</level> | {message}")
->>>>>>> main
->>>>>>> b0817845
+logger.add(
+    sys.stderr,
+    format="<green>{time:HH:mm:ss}</green> | <level>{level}</level> | {message}",
+)