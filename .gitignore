media/*
model/*
__pycache__/
*.py[cod]
*.egg
<<<<<<< HEAD
*.egg-info/
=======
*.pyc
*.env
>>>>>>> e2c243ee
<|MERGE_RESOLUTION|>--- conflicted
+++ resolved
@@ -3,9 +3,5 @@
 __pycache__/
 *.py[cod]
 *.egg
-<<<<<<< HEAD
 *.egg-info/
-=======
-*.pyc
-*.env
->>>>>>> e2c243ee
+*.env