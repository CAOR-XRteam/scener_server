install:
	pip install -e .

<<<<<<< HEAD
run agent:
	python -m agent

run server:
	python -m server
=======
run_agent:
	python src/agent/__main__.py

run_library:
	python src/library/__main__.py

run_server:
	python src/server/__main__.py
>>>>>>> 61c2a167
<|MERGE_RESOLUTION|>--- conflicted
+++ resolved
@@ -1,13 +1,6 @@
 install:
 	pip install -e .
 
-<<<<<<< HEAD
-run agent:
-	python -m agent
-
-run server:
-	python -m server
-=======
 run_agent:
 	python src/agent/__main__.py
 
@@ -15,5 +8,4 @@
 	python src/library/__main__.py
 
 run_server:
-	python src/server/__main__.py
->>>>>>> 61c2a167
+	python src/server/__main__.py